--- conflicted
+++ resolved
@@ -416,39 +416,18 @@
       </Form.Item>
 
       <Form.Item label="Allowed Pass Through Routes" name="allowed_passthrough_routes">
-<<<<<<< HEAD
         <PassThroughRoutesSelector
           onChange={(values: string[]) => form.setFieldValue("allowed_passthrough_routes", values)}
           value={form.getFieldValue("allowed_passthrough_routes")}
           accessToken={accessToken || ""}
           placeholder={
-            Array.isArray(keyData.metadata?.allowed_passthrough_routes) && keyData.metadata.allowed_passthrough_routes.length > 0
+            Array.isArray(keyData.metadata?.allowed_passthrough_routes) &&
+              keyData.metadata.allowed_passthrough_routes.length > 0
               ? `Current: ${keyData.metadata.allowed_passthrough_routes.join(", ")}`
               : "Select or enter allowed pass through routes"
           }
           disabled={false}
         />
-=======
-        <Tooltip
-          title={!premiumUser ? "Setting allowed pass through routes by key is a premium feature" : ""}
-          placement="top"
-        >
-          <PassThroughRoutesSelector
-            onChange={(values: string[]) => form.setFieldValue("allowed_passthrough_routes", values)}
-            value={form.getFieldValue("allowed_passthrough_routes")}
-            accessToken={accessToken || ""}
-            placeholder={
-              !premiumUser
-                ? "Premium feature - Upgrade to set allowed pass through routes by key"
-                : Array.isArray(keyData.metadata?.allowed_passthrough_routes) &&
-                    keyData.metadata.allowed_passthrough_routes.length > 0
-                  ? `Current: ${keyData.metadata.allowed_passthrough_routes.join(", ")}`
-                  : "Select or enter allowed pass through routes"
-            }
-            disabled={!premiumUser}
-          />
-        </Tooltip>
->>>>>>> 347109cc
       </Form.Item>
 
       <Form.Item label="Vector Stores" name="vector_stores">
