--- conflicted
+++ resolved
@@ -17,6 +17,9 @@
 jobs:
   docker-hub-deploy:
     runs-on: ubuntu-latest
+    permissions:
+      contents: read
+      packages: write
     steps:
       - name: Checkout
         uses: actions/checkout@v4
@@ -34,200 +37,15 @@
         with:
           username: ${{ secrets.DOCKERHUB_USERNAME }}
           password: ${{ secrets.DOCKERHUB_TOKEN }}
-<<<<<<< HEAD
 
       # Build and push main Dockerfile
       - name: Build and push main image
         uses: docker/build-push-action@v5
-=======
-      -
-        name: Build and push
-        uses: docker/build-push-action@v5
         with:
           context: .
           push: true
-          tags: litellm/litellm:${{ github.event.inputs.tag || 'latest' }} 
-      -
-        name: Build and push litellm-database image
-        uses: docker/build-push-action@v5
-        with:
-          context: .
-          push: true
-          file: ./docker/Dockerfile.database
-          tags: litellm/litellm-database:${{ github.event.inputs.tag || 'latest' }}
-      -
-        name: Build and push litellm-spend-logs image
-        uses: docker/build-push-action@v5
-        with:
-          context: .
-          push: true
-          file: ./litellm-js/spend-logs/Dockerfile
-          tags: litellm/litellm-spend_logs:${{ github.event.inputs.tag || 'latest' }}
-      
-  build-and-push-image:
-    runs-on: ubuntu-latest
-    # Sets the permissions granted to the `GITHUB_TOKEN` for the actions in this job.
-    permissions:
-      contents: read
-      packages: write
-    steps:
-      - name: Checkout repository
-        uses: actions/checkout@v4
-        with:
-          ref: ${{ github.event.inputs.commit_hash }}
-      # Uses the `docker/login-action` action to log in to the Container registry registry using the account and password that will publish the packages. Once published, the packages are scoped to the account defined here.
-      - name: Log in to the Container registry
-        uses: docker/login-action@65b78e6e13532edd9afa3aa52ac7964289d1a9c1
-        with:
-          registry: ${{ env.REGISTRY }}
-          username: ${{ github.actor }}
-          password: ${{ secrets.GITHUB_TOKEN }}
-      # This step uses [docker/metadata-action](https://github.com/docker/metadata-action#about) to extract tags and labels that will be applied to the specified image. The `id` "meta" allows the output of this step to be referenced in a subsequent step. The `images` value provides the base name for the tags and labels.
-      - name: Extract metadata (tags, labels) for Docker
-        id: meta
-        uses: docker/metadata-action@9ec57ed1fcdbf14dcef7dfbe97b2010124a938b7
-        with:
-          images: ${{ env.REGISTRY }}/${{ env.IMAGE_NAME }}
-      # Configure multi platform Docker builds
-      - name: Set up QEMU
-        uses: docker/setup-qemu-action@e0e4588fad221d38ee467c0bffd91115366dc0c5
-      - name: Set up Docker Buildx
-        uses: docker/setup-buildx-action@edfb0fe6204400c56fbfd3feba3fe9ad1adfa345
-      # This step uses the `docker/build-push-action` action to build the image, based on your repository's `Dockerfile`. If the build succeeds, it pushes the image to GitHub Packages.
-      # It uses the `context` parameter to define the build's context as the set of files located in the specified path. For more information, see "[Usage](https://github.com/docker/build-push-action#usage)" in the README of the `docker/build-push-action` repository.
-      # It uses the `tags` and `labels` parameters to tag and label the image with the output from the "meta" step.
-      - name: Build and push Docker image
-        uses: docker/build-push-action@4976231911ebf5f32aad765192d35f942aa48cb8
-        with:
-          context: .
-          push: true
-          tags: |
-            ${{ steps.meta.outputs.tags }}-${{ github.event.inputs.tag || 'latest' }},
-            ${{ steps.meta.outputs.tags }}-${{ github.event.inputs.release_type }}
-            ${{ github.event.inputs.release_type == 'stable' && format('{0}/berriai/litellm:main-{1}', env.REGISTRY, github.event.inputs.tag) || '' }},
-            ${{ github.event.inputs.release_type == 'stable' && format('{0}/berriai/litellm:main-stable', env.REGISTRY) || '' }}
-          labels: ${{ steps.meta.outputs.labels }}
-          platforms: local,linux/amd64,linux/arm64,linux/arm64/v8
-          
-  build-and-push-image-database:
-    runs-on: ubuntu-latest
-    permissions:
-      contents: read
-      packages: write
-    steps:
-      - name: Checkout repository
-        uses: actions/checkout@v4
-        with:
-          ref: ${{ github.event.inputs.commit_hash }}
-
-      - name: Log in to the Container registry
-        uses: docker/login-action@65b78e6e13532edd9afa3aa52ac7964289d1a9c1
-        with:
-          registry: ${{ env.REGISTRY }}
-          username: ${{ github.actor }}
-          password: ${{ secrets.GITHUB_TOKEN }}
-
-      - name: Extract metadata (tags, labels) for database Dockerfile
-        id: meta-database
-        uses: docker/metadata-action@9ec57ed1fcdbf14dcef7dfbe97b2010124a938b7
-        with:
-          images: ${{ env.REGISTRY }}/${{ env.IMAGE_NAME }}-database
-      # Configure multi platform Docker builds
-      - name: Set up QEMU
-        uses: docker/setup-qemu-action@e0e4588fad221d38ee467c0bffd91115366dc0c5
-      - name: Set up Docker Buildx
-        uses: docker/setup-buildx-action@edfb0fe6204400c56fbfd3feba3fe9ad1adfa345
-
-      - name: Build and push Database Docker image
-        uses: docker/build-push-action@f2a1d5e99d037542a71f64918e516c093c6f3fc4
-        with:
-          context: .
-          file: ./docker/Dockerfile.database
-          push: true
-          tags: |
-            ${{ steps.meta-database.outputs.tags }}-${{ github.event.inputs.tag || 'latest' }},
-            ${{ steps.meta-database.outputs.tags }}-${{ github.event.inputs.release_type }}
-            ${{ github.event.inputs.release_type == 'stable' && format('{0}/berriai/litellm-database:main-{1}', env.REGISTRY, github.event.inputs.tag) || '' }},
-            ${{ github.event.inputs.release_type == 'stable' && format('{0}/berriai/litellm-database:main-stable', env.REGISTRY) || '' }}
-          labels: ${{ steps.meta-database.outputs.labels }}
-          platforms: local,linux/amd64,linux/arm64,linux/arm64/v8
-            
-  build-and-push-image-non_root:
-    runs-on: ubuntu-latest
-    permissions:
-      contents: read
-      packages: write
-    steps:
-      - name: Checkout repository
-        uses: actions/checkout@v4
-        with:
-          ref: ${{ github.event.inputs.commit_hash }}
-
-      - name: Log in to the Container registry
-        uses: docker/login-action@65b78e6e13532edd9afa3aa52ac7964289d1a9c1
-        with:
-          registry: ${{ env.REGISTRY }}
-          username: ${{ github.actor }}
-          password: ${{ secrets.GITHUB_TOKEN }}
-
-      - name: Extract metadata (tags, labels) for non_root Dockerfile
-        id: meta-non_root
-        uses: docker/metadata-action@9ec57ed1fcdbf14dcef7dfbe97b2010124a938b7
-        with:
-          images: ${{ env.REGISTRY }}/${{ env.IMAGE_NAME }}-non_root
-      # Configure multi platform Docker builds
-      - name: Set up QEMU
-        uses: docker/setup-qemu-action@e0e4588fad221d38ee467c0bffd91115366dc0c5
-      - name: Set up Docker Buildx
-        uses: docker/setup-buildx-action@edfb0fe6204400c56fbfd3feba3fe9ad1adfa345
-
-      - name: Build and push non_root Docker image
-        uses: docker/build-push-action@f2a1d5e99d037542a71f64918e516c093c6f3fc4
->>>>>>> 60923243
-        with:
-          context: .
-          push: true
-<<<<<<< HEAD
           tags: ${{ secrets.DOCKERHUB_USERNAME }}/litellm:${{ github.event.inputs.tag || 'latest' }}
           platforms: linux/amd64,linux/arm64
-=======
-          tags: |
-            ${{ steps.meta-non_root.outputs.tags }}-${{ github.event.inputs.tag || 'latest' }},
-            ${{ steps.meta-non_root.outputs.tags }}-${{ github.event.inputs.release_type }}
-            ${{ github.event.inputs.release_type == 'stable' && format('{0}/berriai/litellm-non_root:main-{1}', env.REGISTRY, github.event.inputs.tag) || '' }},
-            ${{ github.event.inputs.release_type == 'stable' && format('{0}/berriai/litellm-non_root:main-stable', env.REGISTRY) || '' }}
-          labels: ${{ steps.meta-non_root.outputs.labels }} 
-          platforms: local,linux/amd64,linux/arm64,linux/arm64/v8
-  
-  build-and-push-image-spend-logs:
-    runs-on: ubuntu-latest
-    permissions:
-      contents: read
-      packages: write
-    steps:
-      - name: Checkout repository
-        uses: actions/checkout@v4
-        with:
-          ref: ${{ github.event.inputs.commit_hash }}
-
-      - name: Log in to the Container registry
-        uses: docker/login-action@65b78e6e13532edd9afa3aa52ac7964289d1a9c1
-        with:
-          registry: ${{ env.REGISTRY }}
-          username: ${{ github.actor }}
-          password: ${{ secrets.GITHUB_TOKEN }}
-
-      - name: Extract metadata (tags, labels) for spend-logs Dockerfile
-        id: meta-spend-logs
-        uses: docker/metadata-action@9ec57ed1fcdbf14dcef7dfbe97b2010124a938b7
-        with:
-          images: ${{ env.REGISTRY }}/${{ env.IMAGE_NAME }}-spend_logs
-      # Configure multi platform Docker builds
-      - name: Set up QEMU
-        uses: docker/setup-qemu-action@e0e4588fad221d38ee467c0bffd91115366dc0c5
-      - name: Set up Docker Buildx
-        uses: docker/setup-buildx-action@edfb0fe6204400c56fbfd3feba3fe9ad1adfa345
->>>>>>> 60923243
 
       # Build and push database Dockerfile
       - name: Build and push database image
@@ -236,154 +54,5 @@
           context: .
           file: docker/Dockerfile.database
           push: true
-<<<<<<< HEAD
           tags: ${{ secrets.DOCKERHUB_USERNAME }}/litellm-database:${{ github.event.inputs.tag || 'latest' }}
-          platforms: linux/amd64,linux/arm64
-=======
-          tags: |
-            ${{ steps.meta-spend-logs.outputs.tags }}-${{ github.event.inputs.tag || 'latest' }},
-            ${{ steps.meta-spend-logs.outputs.tags }}-${{ github.event.inputs.release_type }}
-            ${{ github.event.inputs.release_type == 'stable' && format('{0}/berriai/litellm-spend_logs:main-{1}', env.REGISTRY, github.event.inputs.tag) || '' }},
-            ${{ github.event.inputs.release_type == 'stable' && format('{0}/berriai/litellm-spend_logs:main-stable', env.REGISTRY) || '' }}
-          platforms: local,linux/amd64,linux/arm64,linux/arm64/v8
-
-  build-and-push-helm-chart:
-    if: github.event.inputs.release_type  != 'dev'
-    needs: [docker-hub-deploy, build-and-push-image, build-and-push-image-database]
-    runs-on: ubuntu-latest
-    steps:
-      - name: Checkout repository
-        uses: actions/checkout@v4
-        with:
-          fetch-depth: 0
-
-      - name: Log in to the Container registry
-        uses: docker/login-action@65b78e6e13532edd9afa3aa52ac7964289d1a9c1
-        with:
-          registry: ${{ env.REGISTRY }}
-          username: ${{ github.actor }}
-          password: ${{ secrets.GITHUB_TOKEN }}
-
-      - name: lowercase github.repository_owner
-        run: |
-          echo "REPO_OWNER=`echo ${{github.repository_owner}} | tr '[:upper:]' '[:lower:]'`" >>${GITHUB_ENV}
-    
-      - name: Get LiteLLM Latest Tag
-        id: current_app_tag
-        shell: bash
-        run: |
-          LATEST_TAG=$(git describe --tags --exclude "*dev*" --abbrev=0)
-          if [ -z "${LATEST_TAG}" ]; then
-            echo "latest_tag=latest" | tee -a $GITHUB_OUTPUT
-          else
-            echo "latest_tag=${LATEST_TAG}" | tee -a $GITHUB_OUTPUT
-          fi
-
-      - name: Get last published chart version
-        id: current_version
-        shell: bash
-        run: |
-          CHART_LIST=$(helm show chart oci://${{ env.REGISTRY }}/${{ env.REPO_OWNER }}/${{ env.CHART_NAME }} 2>/dev/null || true)
-          if [ -z "${CHART_LIST}" ]; then
-            echo "current-version=0.1.0" | tee -a $GITHUB_OUTPUT
-          else
-            printf '%s' "${CHART_LIST}" | grep '^version:' | awk 'BEGIN{FS=":"}{print "current-version="$2}' | tr -d " " | tee -a $GITHUB_OUTPUT
-          fi
-        env:
-          HELM_EXPERIMENTAL_OCI: '1'
-
-      # Automatically update the helm chart version one "patch" level
-      - name: Bump release version
-        id: bump_version
-        uses: christian-draeger/increment-semantic-version@1.1.0
-        with:
-          current-version: ${{ steps.current_version.outputs.current-version || '0.1.0' }}
-          version-fragment: 'bug'
-
-      - uses: ./.github/actions/helm-oci-chart-releaser
-        with:
-          name: ${{ env.CHART_NAME }}
-          repository: ${{ env.REPO_OWNER }}
-          tag: ${{ github.event.inputs.chartVersion || steps.bump_version.outputs.next-version || '0.1.0' }}
-          app_version: ${{ steps.current_app_tag.outputs.latest_tag }}
-          path: deploy/charts/${{ env.CHART_NAME }}
-          registry: ${{ env.REGISTRY }}
-          registry_username: ${{ github.actor }}
-          registry_password: ${{ secrets.GITHUB_TOKEN }}
-          update_dependencies: true
-
-  release:
-    name: "New LiteLLM Release"
-    needs: [docker-hub-deploy, build-and-push-image, build-and-push-image-database]
-
-    runs-on: "ubuntu-latest"
-   
-    steps:
-      - name: Display version
-        run: echo "Current version is ${{ github.event.inputs.tag }}"
-      - name: "Set Release Tag"
-        run: echo "RELEASE_TAG=${{ github.event.inputs.tag }}" >> $GITHUB_ENV
-      - name: Display release tag
-        run: echo "RELEASE_TAG is $RELEASE_TAG"
-      - name: "Create release"
-        uses: "actions/github-script@v6"
-        with:
-          github-token: "${{ secrets.GITHUB_TOKEN }}"
-          script: |
-            const commitHash = "${{ github.event.inputs.commit_hash}}";
-            console.log("Commit Hash:", commitHash); // Add this line for debugging
-            try {
-              const response = await github.rest.repos.createRelease({
-                draft: false,
-                generate_release_notes: true,
-                target_commitish: commitHash,
-                name: process.env.RELEASE_TAG,
-                owner: context.repo.owner,
-                prerelease: false,
-                repo: context.repo.repo,
-                tag_name: process.env.RELEASE_TAG,
-              });
-      
-              core.exportVariable('RELEASE_ID', response.data.id);
-              core.exportVariable('RELEASE_UPLOAD_URL', response.data.upload_url);
-            } catch (error) {
-              core.setFailed(error.message);
-            }
-      - name: Fetch Release Notes
-        id: release-notes
-        uses: actions/github-script@v6
-        with:
-          github-token: "${{ secrets.GITHUB_TOKEN }}"
-          script: |
-            try {
-              const response = await github.rest.repos.getRelease({
-                owner: context.repo.owner,
-                repo: context.repo.repo,
-                release_id: process.env.RELEASE_ID,
-              });
-              const formattedBody = JSON.stringify(response.data.body).slice(1, -1);
-              return formattedBody;
-            } catch (error) {
-              core.setFailed(error.message);
-            }
-        env:
-          RELEASE_ID: ${{ env.RELEASE_ID }}
-      - name: Github Releases To Discord
-        env:
-          WEBHOOK_URL: ${{ secrets.WEBHOOK_URL }}
-          REALEASE_TAG: ${{ env.RELEASE_TAG }}
-          RELEASE_NOTES: ${{ steps.release-notes.outputs.result }}
-        run: |
-          curl -H "Content-Type: application/json" -X POST -d '{
-            "content": "New LiteLLM release '"${RELEASE_TAG}"'",
-            "username": "Release Changelog",
-            "avatar_url": "https://cdn.discordapp.com/avatars/487431320314576937/bd64361e4ba6313d561d54e78c9e7171.png",
-            "embeds": [
-              {
-                "title": "Changelog for LiteLLM '"${RELEASE_TAG}"'",
-                "description": "'"${RELEASE_NOTES}"'",
-                "color": 2105893
-              }
-            ]
-          }' $WEBHOOK_URL
->>>>>>> 60923243
+          platforms: linux/amd64,linux/arm64