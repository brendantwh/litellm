--- conflicted
+++ resolved
@@ -216,15 +216,9 @@
             # note: if a user sets a custom base - we should ensure this works
             # allow for the setting of dynamic and stateful api-bases
             api_base = (
-<<<<<<< HEAD
-                custom_api_base or litellm.api_base or get_secret("OPENAI_API_BASE")
-            )
-            openai.api_base = api_base or "https://api.openai.com/v1"
-=======
                 custom_api_base or litellm.api_base or get_secret("OPENAI_API_BASE") or "https://api.openai.com/v1"
             )
             openai.api_base = api_base
->>>>>>> de101229
             openai.api_version = None
             if litellm.organization:
                 openai.organization = litellm.organization
